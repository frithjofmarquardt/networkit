--- conflicted
+++ resolved
@@ -62,12 +62,8 @@
   - key:   readability-identifier-naming.UnionCase
     value: CamelCase
   - key:   readability-identifier-naming.VariableCase
-<<<<<<< HEAD
     value: camelBack
   - key:   readability-identifier-naming.TemplateParameterCase
     value: CamelCase
-=======
-    value: CamelCase
   - key:   performance-unnecessary-value-param.AllowedTypes
-    value: [Ff]unction$
->>>>>>> cf67124c
+    value: [Ff]unction$